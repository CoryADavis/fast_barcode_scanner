import AVFoundation

typealias BarcodeMetadataConverter = (AVMetadataObject) -> AVMetadataMachineReadableCodeObject?

class AVFoundationBarcodeScanner: NSObject, BarcodeScanner, AVCaptureMetadataOutputObjectsDelegate {
    typealias Barcode = AVMetadataMachineReadableCodeObject

    init(barcodeObjectLayerConverter: @escaping BarcodeMetadataConverter, resultHandler: @escaping ResultHandler) {
        self.resultHandler = resultHandler
        self.barcodeMetadataConverter = barcodeObjectLayerConverter
    }

    // Detections are handled by this function.
    var resultHandler: ResultHandler

    // metadata objects (barcodes) returned by AVFoundation are measured within the context of the VideoPreviewLayer
    // before some of the metadata can be used (like the location of the object's corner points), it must be converted by that layer
    // in order to decouple this class from the view, we need the plugin to provide a function in which to process these
    // objects with the videoPreviewLayer reference
    var barcodeMetadataConverter: BarcodeMetadataConverter

    // Acts as an "on detection notifier"
    // for the Camera.
    var onDetection: (() -> Void)?

    private let output = AVCaptureMetadataOutput()
    private let metadataQueue = DispatchQueue(label: "fast_barcode_scanner.avfoundation_scanner.serial")
    private var _session: AVCaptureSession?
    private var _symbologies = [String]()
    private var isPaused = false

    var symbologies: [String] {
        get { _symbologies }
        set {
            _symbologies = newValue

            // This will just ignore all unsupported types
            output.metadataObjectTypes = newValue.compactMap { avMetadataObjectTypes[$0] }

            // UPC-A is reported as EAN-13
            if newValue.contains("upcA") && !output.metadataObjectTypes.contains(.ean13) {
                output.metadataObjectTypes.append(.ean13)
            }

            // Report to the user if any types are not supported
            if output.metadataObjectTypes.count != newValue.count {
                let unsupportedTypes = newValue.filter { avMetadataObjectTypes[$0] == nil }
                print("WARNING: Unsupported barcode types selected: \(unsupportedTypes)")
            }
        }
    }

    var session: AVCaptureSession? {
        get { _session }
        set {
            _session = newValue
            if let session = newValue, session.canAddOutput(output), !session.outputs.contains(output) {
                session.addOutput(output)
            }
        }
    }

    func start() {
        output.setMetadataObjectsDelegate(self, queue: metadataQueue)
    }

    func stop() {
        output.setMetadataObjectsDelegate(nil, queue: nil)
    }

    func metadataOutput(_ output: AVCaptureMetadataOutput,
                        didOutput metadataObjects: [AVMetadataObject],
                        from connection: AVCaptureConnection) {

<<<<<<< HEAD
        var scannedCodes: [[Any?]] = []
        for metadata in metadataObjects {
            guard
                let readableCode = metadata as? AVMetadataMachineReadableCodeObject,
                var type = flutterMetadataObjectTypes[readableCode.type],
                var value = readableCode.stringValue
            else { continue }
            let transformedCode = PreviewViewFactory.preview?.videoPreviewLayer.transformedMetadataObject(for: readableCode) as? AVMetadataMachineReadableCodeObject

            // Fix UPC-A, see https://developer.apple.com/library/archive/technotes/tn2325/_index.html#//apple_ref/doc/uid/DTS40013824-CH1-IS_UPC_A_SUPPORTED_
            if readableCode.type == .ean13 {
                if value.hasPrefix("0") {
                    // UPC-A
                    guard symbologies.contains("upcA") else { continue }
                    type = "upcA"
                    value.removeFirst()
                } else {
                    // EAN-13
                    guard symbologies.contains(type) else { continue }
                }
=======
    // TODO: return all scanned codes
		guard
			let metadata = metadataObjects.first,
			let readableCode = metadata as? AVMetadataMachineReadableCodeObject,
            var type = flutterMetadataObjectTypes[readableCode.type],
            var value = readableCode.stringValue
        else { return }
        let transformedCode = barcodeMetadataConverter(readableCode)

        // Fix UPC-A, see https://developer.apple.com/library/archive/technotes/tn2325/_index.html#//apple_ref/doc/uid/DTS40013824-CH1-IS_UPC_A_SUPPORTED_
        if readableCode.type == .ean13 {
            if value.hasPrefix("0") {
                // UPC-A
                guard symbologies.contains("upcA") else { return }
                type = "upcA"
                value.removeFirst()
            } else {
                // EAN-13
                guard symbologies.contains(type) else { return }
>>>>>>> 32cc369d
            }
            scannedCodes.append([type, value, nil, transformedCode?.corners.pointList])
        }

        onDetection?()

        resultHandler(scannedCodes)
	}
}

extension Array where Element == CGPoint {
    // convert bounding Rect to point list
    var pointList: [[Int]] {
        get {
            [
                [Int(self[0].x), Int(self[0].y)],
                [Int(self[1].x), Int(self[1].y)],
                [Int(self[2].x), Int(self[2].y)],
                [Int(self[3].x), Int(self[3].y)]
            ]
        }
    }
}<|MERGE_RESOLUTION|>--- conflicted
+++ resolved
@@ -72,7 +72,6 @@
                         didOutput metadataObjects: [AVMetadataObject],
                         from connection: AVCaptureConnection) {
 
-<<<<<<< HEAD
         var scannedCodes: [[Any?]] = []
         for metadata in metadataObjects {
             guard
@@ -80,7 +79,7 @@
                 var type = flutterMetadataObjectTypes[readableCode.type],
                 var value = readableCode.stringValue
             else { continue }
-            let transformedCode = PreviewViewFactory.preview?.videoPreviewLayer.transformedMetadataObject(for: readableCode) as? AVMetadataMachineReadableCodeObject
+            let transformedCode = barcodeMetadataConverter(readableCode)
 
             // Fix UPC-A, see https://developer.apple.com/library/archive/technotes/tn2325/_index.html#//apple_ref/doc/uid/DTS40013824-CH1-IS_UPC_A_SUPPORTED_
             if readableCode.type == .ean13 {
@@ -93,27 +92,6 @@
                     // EAN-13
                     guard symbologies.contains(type) else { continue }
                 }
-=======
-    // TODO: return all scanned codes
-		guard
-			let metadata = metadataObjects.first,
-			let readableCode = metadata as? AVMetadataMachineReadableCodeObject,
-            var type = flutterMetadataObjectTypes[readableCode.type],
-            var value = readableCode.stringValue
-        else { return }
-        let transformedCode = barcodeMetadataConverter(readableCode)
-
-        // Fix UPC-A, see https://developer.apple.com/library/archive/technotes/tn2325/_index.html#//apple_ref/doc/uid/DTS40013824-CH1-IS_UPC_A_SUPPORTED_
-        if readableCode.type == .ean13 {
-            if value.hasPrefix("0") {
-                // UPC-A
-                guard symbologies.contains("upcA") else { return }
-                type = "upcA"
-                value.removeFirst()
-            } else {
-                // EAN-13
-                guard symbologies.contains(type) else { return }
->>>>>>> 32cc369d
             }
             scannedCodes.append([type, value, nil, transformedCode?.corners.pointList])
         }
